--- conflicted
+++ resolved
@@ -63,15 +63,11 @@
 generated C code.
 Inner functions are flattened into new top-level declarations such as
 `inner_outer`. When this happens an empty struct `outer_t` is emitted before
-<<<<<<< HEAD
-the functions to reserve space for eventual closure data.
-=======
 the functions to reserve space for eventual closure data. If the outer
 function contains `let` declarations, those variables become fields of this
 struct and are assigned within the outer function's body. This models a
 simple closure environment without changing how callers invoke the inner
 function.
->>>>>>> a7dc84ba
 Simple `if` statements written as `if (condition) { ... }` are translated
 directly. Boolean literals in the condition become `1` or `0` to keep the
 generated C self-contained.

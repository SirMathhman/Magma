# Design Reasoning

The compiler currently works with a single input file and a single output file.
This decision keeps the interface familiar and mirrors traditional compilers,
which simplifies future command-line integration.  For now, non-empty input was
initially echoed back with a `compiled:` prefix while the empty-file case
generated an empty `main` function in C.  This minimal behavior allowed tests to
drive the implementation while leaving room for the real compilation pipeline to
evolve.  The first extension to the grammar introduces a simple function form
`fn name() => {}` that compiles directly to `void name() {}` in C.  Supporting
this syntax keeps the compiler behavior obvious while providing a stepping stone
toward a richer language.

The next step generalizes this translation to handle multiple functions in a
single file. Rather than introduce a full parser, each line is examined with a
regular expression. Only lines that match the simple function pattern are
translated; anything else falls back to the placeholder behavior. This keeps the
compiler's implementation straightforward and allows the tests to drive future
grammar additions.

The grammar now accepts an explicit `Void` return type written as
`fn name(): Void => {}`.  The compiler still emits `void` in the generated C
code but parsing the annotation prepares the ground for richer type handling
without complicating the current translation scheme.

As another small step, a boolean return can be expressed using
`fn name(): Bool => { return true; }` or `fn name(): Bool => { return false; }`.
To keep the generated C portable without additional headers, the compiler emits
`int` and `1` or `0` rather than `bool` and `true`/`false`:
`int name() { return 1; }` or `int name() { return 0; }`. Keeping the body fixed
lets the regular-expression approach continue working while hinting at how types
and function bodies will eventually evolve.

Numeric return types such as `U8` or `I32` map directly to plain C integers like
`unsigned char` or `int`. The body is limited to `return 0;` so the same regular
expression can parse these functions without growing more complicated. Using
standard C types avoids introducing additional headers at this stage.
Return type inference is kept deliberately simple: when a function omits the
type annotation but returns a numeric or boolean value, the compiler assumes an
`int` result. This avoids another grammar production while still allowing terse
examples like `fn first() => { return 100; }`.

The translation relies on a single regular expression. To keep this simple
approach viable as code gets reformatted, the regex now tolerates arbitrary
whitespace in function declarations. Initially this only covered spaces and
tabs because the compiler split input into lines. This restriction meant each
function had to occupy a single line. The parser now scans the entire source
so newlines and carriage returns are treated like any other whitespace.
Without this flexibility, casual reformatting would fail the compile step and
undermine the project's forgiving early-stage design.

The next feature introduces simple variable declarations using `let` inside
functions.  Each declaration is validated against the declared type so that
obvious mismatches are caught early without a full type checker.  Booleans are
again translated to plain `int` values to keep the generated C self-contained
while numeric types reuse the existing mapping table.  Allowing only literals as
values keeps the regular-expression parser manageable and continues the theme of
small incremental steps.

Array declarations extend this idea without introducing complex parsing. The
compiler recognizes expressions like `let nums: [I32; 3] = [1, 2, 3];` and emits
`int nums[] = {1, 2, 3};`. Only literal values are allowed so the same
regular-expression approach can verify the element count and type without a full
type checker. Keeping the transformation straightforward preserves the project's
focus on small, test-driven increments.

Variable declarations may now omit the type when assigned a boolean or numeric
literal. In these cases the compiler infers `Bool` or `I32` and still emits a
plain `int` in C. This inference keeps the source terse while retaining the
simple regular-expression parser. Assignments to the `Void` type are rejected so
that meaningless variables do not slip through the translation.

Typed declarations may now omit an initializer entirely. Providing the type is
enough information for the compiler to emit an uninitialized C variable, so
`let value: I16;` becomes `short value;`. This keeps the parser simple because no
additional expression analysis is required.

Assignment statements build on this by requiring a `mut` keyword on the
original declaration.  Without `mut` the compiler rejects reassignments so that
immutable values stay predictable.  The same simple literal checks ensure the
assigned value matches the variable's type.  Booleans remain translated to
`int` as `1` or `0`, while numeric variables accept only decimal literals.  This
keeps the implementation small while establishing a basic form of type safety.

The next increment introduces `struct` declarations such as `struct Point {x : I32; y : I32}`.
Only boolean and numeric field types are accepted, mirroring the existing scalar
support.  Each field is translated directly to its C equivalent, resulting in
`struct Point {int x; int y;};`.  By parsing structures with another regular
expression, the compiler avoids a full parser while still allowing clear data
definitions.  Variables may now use these structures as types. A declaration
like `let p: Point;` expands to `struct Point p;` in C, keeping the layout
explicit without introducing a new type system.

Structure literals provide a way to initialize these types without a complex
parser. A statement like `let myPoint = Point {3, 4};` becomes:
`struct Point myPoint; myPoint.x = 3; myPoint.y = 4;` in the generated C. The
compiler expands the literal into individual assignments so the output remains
simple and avoids nested initializer syntax.

To reduce boilerplate further, `class fn Name(x: Type, ...) => {}` acts as a
shorthand for declaring a struct and a constructor. The parameter list becomes
the struct fields, and the generated function populates a temporary `this`
value before returning it. This keeps the source compact without complicating
the regex-driven parser.

Function declarations now accept parameters written as `name: Type` separated
by commas.  The same regular-expression approach parses these parameters,
limiting them to boolean and numeric types so the implementation stays small.
Parameters translate directly to their C equivalents, maintaining the
incremental strategy of introducing features only as tests require them.

As the code generator grew, the output originally placed entire
functions and structures on single lines. This kept the implementation
minimal but made the resulting C hard to read. The compiler now emits
newlines with four-space indentation inside each block so that generated
code resembles hand-written C. This formatting step clarifies the output
without altering the underlying logic.

Allowing nested `{` and `}` blocks required moving beyond a single regular
expression for function bodies. A small recursive parser now tracks brace depth
so blocks can appear within blocks. This keeps the implementation straightforward
while opening the door to more complex control flow constructs later.

The next step introduces simple conditional execution using `if (condition)`
statements. Conditions are copied directly so the syntax mirrors C, but boolean
literals are still converted to `1` or `0` to keep the generated code free of
extra headers. The same recursive block parser handles the body, letting nested
`if` constructs work without additional logic.

Comparison operators `<`, `<=`, `>`, `>=`, and `==` are validated so that both
operands share the same type. This conservative check prevents accidental mixes
of boolean and numeric values while keeping the parser straightforward.  When a
mismatch occurs, compilation fails rather than producing questionable C code.

Nested conditionals are also checked for impossible combinations. If an inner
`if` statement contradicts the outer condition&mdash;for example `if (x > 10)`
followed by `if (x < 10)`&mdash;the compiler rejects the program. Detecting these
trivial dead paths keeps the generated code honest without requiring a complex
optimizer.

Function calls are now recognized as stand-alone statements. Arguments may be
literals or previously declared variables, and boolean values are converted to
`1` or `0` so the generated C remains header-free. Unknown variables cause
compilation to fail, but the callee's signature is not yet validated. This keeps
the parser small while letting tests drive interaction between functions.

### Bounded Parameter Types
Function parameters may include numeric bounds such as `I32 > 10`. These
constraints are checked only when arguments are compile-time literals so the
implementation stays simple. Calls with literals that violate the bound cause
compilation to fail, while variables bypass the check since their values are not
known. This strikes a balance between early feedback and keeping the parser
lightweight.

### Bounded Variables
Variables can now be initialized from other variables, lifting the earlier
restriction that only literals were allowed. Numeric declarations may include
bounds like `let y: I32 > 10 = x;`. When a bound is given, the initializer's
effective range is checked against it. `if` statements contribute to this
effective range: inside `if (x > 10)` the variable `x` is treated as `> 10`
for the body. Assignments fail only when the initializer's range does not fit
within the declared bound. This keeps the parser lightweight while allowing
simple flow-sensitive checks.

### Array Indexing with Bounds
Array access now requires the index to be a compile-time bounded value.
Arrays are declared with a fixed size such as `let arr: [U64; 2] = [100, 200];`.
An index variable must specify a bound that references the array length,
written `let i: USize < arr.length = 0;`.  The compiler verifies the bound and
rejects out-of-range constants or variables without the appropriate constraint.
This keeps indexing safe without adding a runtime check while remaining simple
enough for the regular-expression based parser.

### Parenthesized Expressions
The parser now accepts arbitrary balanced parentheses around expressions. Rather
than building a full expression grammar, the compiler repeatedly strips matching
outer pairs before evaluating the expression. This recursive approach keeps the
implementation small while allowing familiar grouping such as `((value))`. When
parentheses influence precedence&mdash;for example `(3 + 4) * 7`&mdash;the grouping
is preserved in the generated C so the semantics remain intact.

### Arithmetic Expressions
Variable declarations and assignments may now use simple arithmetic made up of
numeric literals. Instead of introducing a full expression parser, a tiny helper
checks that the expression only contains digits, parentheses, and the `+`, `-`,
`*`, or `/` operators. If valid, the expression is copied verbatim into the
generated C code. Bounds are still enforced when literals appear by evaluating
the expression in Python. Parentheses may be used within these expressions to
control precedence, so `(3 + 4) * 7` remains exactly as written. This keeps the
implementation compact while enabling common calculations like `1 + 2 * 3 - 4`.

Mixing function calls within these expressions is now supported as long as the
called functions were parsed earlier in the file. The code uses Python's `ast`
module to validate that only arithmetic operators, variables, and known
function calls appear. Boolean literals within such expressions are translated
to `1` or `0` so the generated C code stays self-contained. Constant folding
still only happens when an expression reduces to pure numerics, keeping the
parser small while allowing idioms like `first(200 + second())`.

### While Loops and Returns
Control flow now includes `while` loops alongside existing `if` statements. The
loop parser mirrors the conditional logic so arbitrary statements can appear
within the loop body, including nested blocks. Functions with non-`Void` return
types are compiled through the same block parser, allowing `return` statements
to appear anywhere rather than being fixed to a single `return 0;` form. This
keeps the implementation uniform while still validating basic type correctness.

### Break and Continue
`break` and `continue` provide early exits and iteration skipping for loops.
The parser recognizes these statements with small regular expressions so the
overall block parser stays uncomplicated. Tests ensure they behave as expected
without extra context tracking, and the compiler simply copies them into the
generated C code.

### Condition Handling Cleanup
As more control flow features appeared, the comparisons used in `if` and `while`
statements duplicated logic for validating operand types and translating boolean
literals to `1` or `0`. A small helper now converts these conditions into C
syntax. This keeps the block parser shallow and avoids repeating nested
expressions.

### Type Aliases
Type aliases allow new names for existing primitive types using syntax like
`type MyAlias = I16;`. Aliases are resolved during compilation so they do not
appear in the generated C code. This keeps the compiler's internal type handling
simple while letting source files adopt clearer domain terminology.

### Generic Structs
Templates introduce parameterized structs without complicating the runtime
model. Each use of a generic struct instantiates a concrete version with a
monomorphized name. This approach sidesteps template expansion at C compile
time and keeps the generated code explicit. Tests drive the instantiation logic
so that only valid numeric and boolean substitutions are accepted.

### Struct Literal Field Access
Struct literals now allow immediate access to a field using syntax like
`(Wrapper {100}).value`. When all field values are literals, the compiler
substitutes the selected field's value directly. This avoids generating a
temporary variable and keeps the parser simple while enabling a familiar
dot-notation.

### Enumerations
Enums follow the same minimalist approach. A declaration like
`enum MyEnum { First, Second }` translates directly to C with no additional
analysis. Keeping the case of each member intact avoids surprising the user
and fits the philosophy of emitting plain C constructs whenever possible.

### Flattening Inner Functions
Nested function declarations are flattened into top-level functions. When a
function `inner` appears inside `outer`, the compiler generates a new C
function named `inner_outer` before emitting `outer` itself. When this happens
the compiler also declares an empty struct `outer_t` to reserve space for future
closure environments. The generated inner function receives this struct as a
`this` parameter so that captured variables could be threaded through later
without changing call sites. This approach keeps the regular-expression driven
parser viable while sidestepping the complexity of capturing lexical scope.
Future iterations may introduce proper closures, but for now flattening
preserves simplicity and ensures each function remains a standalone unit while
hinting at potential context storage.

The next increment stores outer-scope declarations inside that generated struct
when inner functions are present. Moving variables into the `*_t` struct keeps
their lifetime explicit and prepares for real closures without rewriting call
sites. Only top-level `let` statements are captured for now, which keeps the
implementation straightforward while demonstrating how lexical scope might be
preserved.

<<<<<<< HEAD
Allowing variables to reference functions continues this incremental
approach. The parser recognizes `let myEmpty: () => Void;` and emits the
C declaration `void (*myEmpty)();`. Supporting only the simplest function
pointer form keeps validation trivial while paving the way for higher-order
abstractions. Future steps can expand the pattern to handle parameters and
return types once real use cases emerge.
=======
Originally these captured variables required an explicit type annotation. This
kept the struct generation simple but forced verbose declarations. The compiler
now infers boolean or numeric types when an initializer is present, allowing
`let x = 100;` inside an outer function that defines an inner function. The
environment struct still stores the resolved C type, so the flattening approach
remains unchanged while user code becomes less cluttered.

Tests later revealed that this flattening step emitted the same `*_t` struct
twice: once when the inner function was seen and again when the outer function
completed.  The compiler now records the need for the struct during parsing and
emits it only once when processing the outer function.  This keeps the generated
C concise while preserving room for captured variables.
>>>>>>> 1fe5fc0e

## Documentation Practice
When a new feature is introduced, ensure the relevant documentation is updated to capture why the feature exists and how it fits into the design.

## Continuous Integration
A lightweight CI pipeline runs tests on every push and pull request using GitHub Actions. The goal is to keep feedback fast and avoid regressions as features grow. The workflow installs dependencies from `requirements.txt` and executes `pytest` to honor our test-driven approach. Keeping the pipeline small adheres to simple design and ensures developers focus on the code rather than infrastructure.<|MERGE_RESOLUTION|>--- conflicted
+++ resolved
@@ -265,14 +265,13 @@
 implementation straightforward while demonstrating how lexical scope might be
 preserved.
 
-<<<<<<< HEAD
 Allowing variables to reference functions continues this incremental
 approach. The parser recognizes `let myEmpty: () => Void;` and emits the
 C declaration `void (*myEmpty)();`. Supporting only the simplest function
 pointer form keeps validation trivial while paving the way for higher-order
 abstractions. Future steps can expand the pattern to handle parameters and
 return types once real use cases emerge.
-=======
+
 Originally these captured variables required an explicit type annotation. This
 kept the struct generation simple but forced verbose declarations. The compiler
 now infers boolean or numeric types when an initializer is present, allowing
@@ -285,7 +284,6 @@
 completed.  The compiler now records the need for the struct during parsing and
 emits it only once when processing the outer function.  This keeps the generated
 C concise while preserving room for captured variables.
->>>>>>> 1fe5fc0e
 
 ## Documentation Practice
 When a new feature is introduced, ensure the relevant documentation is updated to capture why the feature exists and how it fits into the design.

# Design Reasoning

The compiler currently works with a single input file and a single output file.
This decision keeps the interface familiar and mirrors traditional compilers,
which simplifies future command-line integration.  For now, non-empty input was
initially echoed back with a `compiled:` prefix while the empty-file case
generated an empty `main` function in C.  This minimal behavior allowed tests to
drive the implementation while leaving room for the real compilation pipeline to
evolve.  The first extension to the grammar introduces a simple function form
`fn name() => {}` that compiles directly to `void name() {}` in C.  Supporting
this syntax keeps the compiler behavior obvious while providing a stepping stone
toward a richer language.

The next step generalizes this translation to handle multiple functions in a
single file. Rather than introduce a full parser, each line is examined with a
regular expression. Only lines that match the simple function pattern are
translated; anything else falls back to the placeholder behavior. This keeps the
compiler's implementation straightforward and allows the tests to drive future
grammar additions.

The grammar now accepts an explicit `Void` return type written as
`fn name(): Void => {}`.  The compiler still emits `void` in the generated C
code but parsing the annotation prepares the ground for richer type handling
without complicating the current translation scheme.

As another small step, a boolean return can be expressed using
`fn name(): Bool => { return true; }` or `fn name(): Bool => { return false; }`.
To keep the generated C portable without additional headers, the compiler emits
`int` and `1` or `0` rather than `bool` and `true`/`false`:
`int name() { return 1; }` or `int name() { return 0; }`. Keeping the body fixed
lets the regular-expression approach continue working while hinting at how types
and function bodies will eventually evolve.

Numeric return types such as `U8` or `I32` map directly to plain C integers like
`unsigned char` or `int`. The body is limited to `return 0;` so the same regular
expression can parse these functions without growing more complicated. Using
standard C types avoids introducing additional headers at this stage.
Return type inference is kept deliberately simple: when a function omits the
type annotation but returns a numeric or boolean value, the compiler assumes an
`int` result. This avoids another grammar production while still allowing terse
examples like `fn first() => { return 100; }`.

The translation relies on a single regular expression. To keep this simple
approach viable as code gets reformatted, the regex now tolerates arbitrary
whitespace in function declarations. Initially this only covered spaces and
tabs because the compiler split input into lines. This restriction meant each
function had to occupy a single line. The parser now scans the entire source
so newlines and carriage returns are treated like any other whitespace.
Without this flexibility, casual reformatting would fail the compile step and
undermine the project's forgiving early-stage design.

The next feature introduces simple variable declarations using `let` inside
functions.  Each declaration is validated against the declared type so that
obvious mismatches are caught early without a full type checker.  Booleans are
again translated to plain `int` values to keep the generated C self-contained
while numeric types reuse the existing mapping table.  Allowing only literals as
values keeps the regular-expression parser manageable and continues the theme of
small incremental steps.

Array declarations extend this idea without introducing complex parsing. The
compiler recognizes expressions like `let nums: [I32; 3] = [1, 2, 3];` and emits
`int nums[] = {1, 2, 3};`. Only literal values are allowed so the same
regular-expression approach can verify the element count and type without a full
type checker. Keeping the transformation straightforward preserves the project's
focus on small, test-driven increments.

Variable declarations may now omit the type when assigned a boolean or numeric
literal. In these cases the compiler infers `Bool` or `I32` and still emits a
plain `int` in C. This inference keeps the source terse while retaining the
simple regular-expression parser. Assignments to the `Void` type are rejected so
that meaningless variables do not slip through the translation.

Typed declarations may now omit an initializer entirely. Providing the type is
enough information for the compiler to emit an uninitialized C variable, so
`let value: I16;` becomes `short value;`. This keeps the parser simple because no
additional expression analysis is required.

Assignment statements build on this by requiring a `mut` keyword on the
original declaration.  Without `mut` the compiler rejects reassignments so that
immutable values stay predictable.  The same simple literal checks ensure the
assigned value matches the variable's type.  Booleans remain translated to
`int` as `1` or `0`, while numeric variables accept only decimal literals.  This
keeps the implementation small while establishing a basic form of type safety.

The next increment introduces `struct` declarations such as `struct Point {x : I32; y : I32}`.
Only boolean and numeric field types are accepted, mirroring the existing scalar
support.  Each field is translated directly to its C equivalent, resulting in
`struct Point {int x; int y;};`.  By parsing structures with another regular
expression, the compiler avoids a full parser while still allowing clear data
definitions.  Variables may now use these structures as types. A declaration
like `let p: Point;` expands to `struct Point p;` in C, keeping the layout
explicit without introducing a new type system.

Structure literals provide a way to initialize these types without a complex
parser. A statement like `let myPoint = Point {3, 4};` becomes:
`struct Point myPoint; myPoint.x = 3; myPoint.y = 4;` in the generated C. The
compiler expands the literal into individual assignments so the output remains
simple and avoids nested initializer syntax.

To reduce boilerplate further, `class fn Name(x: Type, ...) => {}` acts as a
shorthand for declaring a struct and a constructor. The parameter list becomes
the struct fields, and the generated function populates a temporary `this`
value before returning it. This keeps the source compact without complicating
the regex-driven parser.

Function declarations now accept parameters written as `name: Type` separated
by commas.  The same regular-expression approach parses these parameters,
limiting them to boolean and numeric types so the implementation stays small.
Parameters translate directly to their C equivalents, maintaining the
incremental strategy of introducing features only as tests require them.

As the code generator grew, the output originally placed entire
functions and structures on single lines. This kept the implementation
minimal but made the resulting C hard to read. The compiler now emits
newlines with four-space indentation inside each block so that generated
code resembles hand-written C. This formatting step clarifies the output
without altering the underlying logic.

Allowing nested `{` and `}` blocks required moving beyond a single regular
expression for function bodies. A small recursive parser now tracks brace depth
so blocks can appear within blocks. This keeps the implementation straightforward
while opening the door to more complex control flow constructs later.

The next step introduces simple conditional execution using `if (condition)`
statements. Conditions are copied directly so the syntax mirrors C, but boolean
literals are still converted to `1` or `0` to keep the generated code free of
extra headers. The same recursive block parser handles the body, letting nested
`if` constructs work without additional logic.

Comparison operators `<`, `<=`, `>`, `>=`, and `==` are validated so that both
operands share the same type. This conservative check prevents accidental mixes
of boolean and numeric values while keeping the parser straightforward.  When a
mismatch occurs, compilation fails rather than producing questionable C code.

Nested conditionals are also checked for impossible combinations. If an inner
`if` statement contradicts the outer condition&mdash;for example `if (x > 10)`
followed by `if (x < 10)`&mdash;the compiler rejects the program. Detecting these
trivial dead paths keeps the generated code honest without requiring a complex
optimizer.

Function calls are now recognized as stand-alone statements. Arguments may be
literals or previously declared variables, and boolean values are converted to
`1` or `0` so the generated C remains header-free. Unknown variables cause
compilation to fail, but the callee's signature is not yet validated. This keeps
the parser small while letting tests drive interaction between functions.

### Bounded Parameter Types
Function parameters may include numeric bounds such as `I32 > 10`. These
constraints are checked only when arguments are compile-time literals so the
implementation stays simple. Calls with literals that violate the bound cause
compilation to fail, while variables bypass the check since their values are not
known. This strikes a balance between early feedback and keeping the parser
lightweight.

### Bounded Variables
Variables can now be initialized from other variables, lifting the earlier
restriction that only literals were allowed. Numeric declarations may include
bounds like `let y: I32 > 10 = x;`. When a bound is given, the initializer's
effective range is checked against it. `if` statements contribute to this
effective range: inside `if (x > 10)` the variable `x` is treated as `> 10`
for the body. Assignments fail only when the initializer's range does not fit
within the declared bound. This keeps the parser lightweight while allowing
simple flow-sensitive checks.

### Array Indexing with Bounds
Array access now requires the index to be a compile-time bounded value.
Arrays are declared with a fixed size such as `let arr: [U64; 2] = [100, 200];`.
An index variable must specify a bound that references the array length,
written `let i: USize < arr.length = 0;`.  The compiler verifies the bound and
rejects out-of-range constants or variables without the appropriate constraint.
This keeps indexing safe without adding a runtime check while remaining simple
enough for the regular-expression based parser.

### Parenthesized Expressions
The parser now accepts arbitrary balanced parentheses around expressions. Rather
than building a full expression grammar, the compiler repeatedly strips matching
outer pairs before evaluating the expression. This recursive approach keeps the
implementation small while allowing familiar grouping such as `((value))`. When
parentheses influence precedence&mdash;for example `(3 + 4) * 7`&mdash;the grouping
is preserved in the generated C so the semantics remain intact.

### Arithmetic Expressions
Variable declarations and assignments may now use simple arithmetic made up of
numeric literals. Instead of introducing a full expression parser, a tiny helper
checks that the expression only contains digits, parentheses, and the `+`, `-`,
`*`, or `/` operators. If valid, the expression is copied verbatim into the
generated C code. Bounds are still enforced when literals appear by evaluating
the expression in Python. Parentheses may be used within these expressions to
control precedence, so `(3 + 4) * 7` remains exactly as written. This keeps the
implementation compact while enabling common calculations like `1 + 2 * 3 - 4`.

Mixing function calls within these expressions is now supported as long as the
called functions were parsed earlier in the file. The code uses Python's `ast`
module to validate that only arithmetic operators, variables, and known
function calls appear. Boolean literals within such expressions are translated
to `1` or `0` so the generated C code stays self-contained. Constant folding
still only happens when an expression reduces to pure numerics, keeping the
parser small while allowing idioms like `first(200 + second())`.

### While Loops and Returns
Control flow now includes `while` loops alongside existing `if` statements. The
loop parser mirrors the conditional logic so arbitrary statements can appear
within the loop body, including nested blocks. Functions with non-`Void` return
types are compiled through the same block parser, allowing `return` statements
to appear anywhere rather than being fixed to a single `return 0;` form. This
keeps the implementation uniform while still validating basic type correctness.

### Break and Continue
`break` and `continue` provide early exits and iteration skipping for loops.
The parser recognizes these statements with small regular expressions so the
overall block parser stays uncomplicated. Tests ensure they behave as expected
without extra context tracking, and the compiler simply copies them into the
generated C code.

### Condition Handling Cleanup
As more control flow features appeared, the comparisons used in `if` and `while`
statements duplicated logic for validating operand types and translating boolean
literals to `1` or `0`. A small helper now converts these conditions into C
syntax. This keeps the block parser shallow and avoids repeating nested
expressions.

### Type Aliases
Type aliases allow new names for existing primitive types using syntax like
`type MyAlias = I16;`. Aliases are resolved during compilation so they do not
appear in the generated C code. This keeps the compiler's internal type handling
simple while letting source files adopt clearer domain terminology.

### Generic Structs
Templates introduce parameterized structs without complicating the runtime
model. Each use of a generic struct instantiates a concrete version with a
monomorphized name. This approach sidesteps template expansion at C compile
time and keeps the generated code explicit. Tests drive the instantiation logic
so that only valid numeric and boolean substitutions are accepted.

### Struct Literal Field Access
Struct literals now allow immediate access to a field using syntax like
`(Wrapper {100}).value`. When all field values are literals, the compiler
substitutes the selected field's value directly. This avoids generating a
temporary variable and keeps the parser simple while enabling a familiar
dot-notation.

### Enumerations
Enums follow the same minimalist approach. A declaration like
`enum MyEnum { First, Second }` translates directly to C with no additional
analysis. Keeping the case of each member intact avoids surprising the user
and fits the philosophy of emitting plain C constructs whenever possible.

### Flattening Inner Functions
Nested function declarations are flattened into top-level functions. When a
function `inner` appears inside `outer`, the compiler generates a new C
function named `inner_outer` before emitting `outer` itself. When this happens
the compiler also declares an empty struct `outer_t` to reserve space for future
<<<<<<< HEAD
closure environments. This approach keeps the regular-expression driven parser
viable while sidestepping the complexity of capturing lexical scope. Future
iterations may introduce proper closures, but for now flattening preserves
simplicity and ensures each function remains a standalone unit while hinting at
potential context storage.
=======
closure environments. The generated inner function receives this struct as a
`this` parameter so that captured variables could be threaded through later
without changing call sites. This approach keeps the regular-expression driven
parser viable while sidestepping the complexity of capturing lexical scope.
Future iterations may introduce proper closures, but for now flattening
preserves simplicity and ensures each function remains a standalone unit while
hinting at potential context storage.

The next increment stores outer-scope declarations inside that generated struct
when inner functions are present. Moving variables into the `*_t` struct keeps
their lifetime explicit and prepares for real closures without rewriting call
sites. Only top-level `let` statements are captured for now, which keeps the
implementation straightforward while demonstrating how lexical scope might be
preserved.

Originally these captured variables required an explicit type annotation. This
kept the struct generation simple but forced verbose declarations. The compiler
now infers boolean or numeric types when an initializer is present, allowing
`let x = 100;` inside an outer function that defines an inner function. The
environment struct still stores the resolved C type, so the flattening approach
remains unchanged while user code becomes less cluttered.
>>>>>>> a7dc84ba

## Documentation Practice
When a new feature is introduced, ensure the relevant documentation is updated to capture why the feature exists and how it fits into the design.

## Continuous Integration
A lightweight CI pipeline runs tests on every push and pull request using GitHub Actions. The goal is to keep feedback fast and avoid regressions as features grow. The workflow installs dependencies from `requirements.txt` and executes `pytest` to honor our test-driven approach. Keeping the pipeline small adheres to simple design and ensures developers focus on the code rather than infrastructure.<|MERGE_RESOLUTION|>--- conflicted
+++ resolved
@@ -250,13 +250,6 @@
 function `inner` appears inside `outer`, the compiler generates a new C
 function named `inner_outer` before emitting `outer` itself. When this happens
 the compiler also declares an empty struct `outer_t` to reserve space for future
-<<<<<<< HEAD
-closure environments. This approach keeps the regular-expression driven parser
-viable while sidestepping the complexity of capturing lexical scope. Future
-iterations may introduce proper closures, but for now flattening preserves
-simplicity and ensures each function remains a standalone unit while hinting at
-potential context storage.
-=======
 closure environments. The generated inner function receives this struct as a
 `this` parameter so that captured variables could be threaded through later
 without changing call sites. This approach keeps the regular-expression driven
@@ -278,7 +271,6 @@
 `let x = 100;` inside an outer function that defines an inner function. The
 environment struct still stores the resolved C type, so the flattening approach
 remains unchanged while user code becomes less cluttered.
->>>>>>> a7dc84ba
 
 ## Documentation Practice
 When a new feature is introduced, ensure the relevant documentation is updated to capture why the feature exists and how it fits into the design.

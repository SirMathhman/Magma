--- conflicted
+++ resolved
@@ -265,20 +265,18 @@
 implementation straightforward while demonstrating how lexical scope might be
 preserved.
 
-<<<<<<< HEAD
 The struct now also holds the outer function's parameters whenever an inner
 function is present. These parameters are assigned into the environment struct at
 the start of the outer function. This keeps the function's call signature
 unchanged while allowing inner functions to access the values, bringing the
 design a step closer to real closures without complicating the parser.
-=======
+
 Originally these captured variables required an explicit type annotation. This
 kept the struct generation simple but forced verbose declarations. The compiler
 now infers boolean or numeric types when an initializer is present, allowing
 `let x = 100;` inside an outer function that defines an inner function. The
 environment struct still stores the resolved C type, so the flattening approach
 remains unchanged while user code becomes less cluttered.
->>>>>>> 84440119
 
 ## Documentation Practice
 When a new feature is introduced, ensure the relevant documentation is updated to capture why the feature exists and how it fits into the design.

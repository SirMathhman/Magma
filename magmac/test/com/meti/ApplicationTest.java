package com.meti;

import org.junit.jupiter.api.AfterEach;
import org.junit.jupiter.api.BeforeEach;
import org.junit.jupiter.api.Test;

import java.io.IOException;
import java.nio.file.Files;
import java.nio.file.Path;
import java.nio.file.Paths;
import java.util.Optional;

import static org.junit.jupiter.api.Assertions.*;

public class ApplicationTest {

    public static final String name = "Index";
    private Path target;
    private Path source;

    @BeforeEach
    void setUp() {
        source = Paths.get(".", name + ".java");
        target = Paths.get(".", name + ".mgs");
    }

    @AfterEach
    void tearDown() throws IOException {
        Files.deleteIfExists(target);
        Files.deleteIfExists(source);
    }

    @Test
    void package_() throws IOException {
        assertTrue(Files.readString(runWithSource().orElseThrow()).isEmpty());
    }

    @Test
    void import_() throws IOException {
        assertEquals("import { Bar } from foo;", Files.readString(runWithSource("import foo.Bar").orElseThrow()));
    }

    @Test
    void empty() throws IOException {
        runWithSource();
        assertTrue(Files.readString(target).isEmpty());
    }

    private Optional<Path> runWithSource() throws IOException {
        return runWithSource("");
    }

    private Optional<Path> runWithSource(String input) throws IOException {
        Files.writeString(source, input);
<<<<<<< HEAD
        return createApplication().run();
    }

    private Application createApplication() {
        return new Application(new SingleSource(source), new Target(Paths.get(".")));
=======
        return new Application(new SingleSource(source), new Target(Paths.get("."))).run();
>>>>>>> 26784edc
    }

    @Test
    void generatesTarget() throws IOException {
        runWithSource();
        assertTrue(Files.exists(target));
    }

    @Test
    void generatesProperTarget() throws IOException {
        assertEquals(target, runWithSource().orElseThrow());
    }

    @Test
    void generateNoTarget() throws IOException {
<<<<<<< HEAD
        createApplication().run();
=======
        new Application(new SingleSource(source), new Target(Paths.get("."))).run();
>>>>>>> 26784edc
        assertFalse(Files.exists(target));
    }
}<|MERGE_RESOLUTION|>--- conflicted
+++ resolved
@@ -52,15 +52,7 @@
 
     private Optional<Path> runWithSource(String input) throws IOException {
         Files.writeString(source, input);
-<<<<<<< HEAD
-        return createApplication().run();
-    }
-
-    private Application createApplication() {
-        return new Application(new SingleSource(source), new Target(Paths.get(".")));
-=======
         return new Application(new SingleSource(source), new Target(Paths.get("."))).run();
->>>>>>> 26784edc
     }
 
     @Test
@@ -76,11 +68,7 @@
 
     @Test
     void generateNoTarget() throws IOException {
-<<<<<<< HEAD
-        createApplication().run();
-=======
         new Application(new SingleSource(source), new Target(Paths.get("."))).run();
->>>>>>> 26784edc
         assertFalse(Files.exists(target));
     }
 }
--- conflicted
+++ resolved
@@ -7,14 +7,8 @@
     </content>
     <orderEntry type="inheritedJdk" />
     <orderEntry type="sourceFolder" forTests="false" />
-<<<<<<< HEAD
-    <orderEntry type="module" module-name="magmac" />
-    <orderEntry type="module-library" scope="TEST">
-      <library>
-=======
     <orderEntry type="module-library" scope="TEST">
       <library name="JUnit5.8.1">
->>>>>>> 6400f811
         <CLASSES>
           <root url="jar://$MAVEN_REPOSITORY$/org/junit/jupiter/junit-jupiter/5.8.1/junit-jupiter-5.8.1.jar!/" />
           <root url="jar://$MAVEN_REPOSITORY$/org/junit/jupiter/junit-jupiter-api/5.8.1/junit-jupiter-api-5.8.1.jar!/" />
@@ -29,9 +23,6 @@
         <SOURCES />
       </library>
     </orderEntry>
-<<<<<<< HEAD
-=======
     <orderEntry type="module" module-name="magmac" scope="TEST" />
->>>>>>> 6400f811
   </component>
 </module>
--- conflicted
+++ resolved
@@ -15,41 +15,11 @@
         this.internalMap = internalMap;
     }
 
-<<<<<<< HEAD
-    public ObjectNode appendString(String name, String value) {
-        return appendObject(name, "\"" + value + "\"");
-    }
-
-    public ObjectNode appendObject(String name, Object value) {
-=======
     public ObjectNode addObject(String name, Object value) {
->>>>>>> 51a89432
         return new ObjectNode(internalMap.put(name, value.toString()));
     }
 
     @Override
-<<<<<<< HEAD
-    public String format() {
-        var value = toString();
-        var buffer = new StringBuilder();
-        for (int i = 0; i < value.length(); i++) {
-            var c = value.charAt(i);
-            if (c == '{') {
-                buffer.append(c).append("\n\t");
-            } else if (c == ':') {
-                buffer.append(" : ");
-            } else if (c == '}') {
-                buffer.append("\n").append(c);
-            } else {
-                buffer.append(c);
-            }
-        }
-        return buffer.toString();
-    }
-
-    @Override
-=======
->>>>>>> 51a89432
     public String toString() {
         try {
             return internalMap.streamKeys().map(key -> "\"" + key + "\":" + internalMap.apply(key)).foldRight((current, next) -> current + "," + next).map(value -> "{" + value + "}").orElse("{}");

--- conflicted
+++ resolved
@@ -68,12 +68,6 @@
     }
 
     @Override
-<<<<<<< HEAD
-    public String toString() {
-        return new ObjectNode()
-                .appendObject("value", value)
-                .appendObject("children", children).format();
-=======
     public JSONNode toJSON() {
         try {
             var jsonChildren = children.stream()
@@ -91,7 +85,6 @@
 
     public Node value() {
         return value;
->>>>>>> 51a89432
     }
 
     public List<Node> children() {

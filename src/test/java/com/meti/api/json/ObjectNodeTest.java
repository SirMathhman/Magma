--- conflicted
+++ resolved
@@ -6,35 +6,6 @@
 
 class ObjectNodeTest {
     @Test
-<<<<<<< HEAD
-    void formatted() {
-        var expected = "{\n\t\"test\" : 5\n}";
-        var actual = new ObjectNode()
-                .appendObject("test", 5)
-                .format();
-        assertEquals(expected, actual);
-    }
-
-    @Test
-    void inner_formatted() {
-        var inner = new ObjectNode()
-                .appendString("value", "test");
-
-        var expected = "{\n\t\"inner\" : {\n\t\t\"value\" : \"test\"\n\t}\n}";
-        var actual = new ObjectNode()
-                .appendObject("inner", inner)
-                .format();
-
-        assertEquals(expected, actual);
-    }
-
-    @Test
-    void unformatted() {
-        var expected = "{\"test\":5}";
-        var actual = new ObjectNode()
-                .appendObject("test", 5)
-                .toString();
-=======
     void sub_format() {
         var expected = "{\n\t\"outer\" : {\n\t\t\"inner\" : 5\n\t}\n}";
         var inner = new ObjectNode().addObject("inner", 5);
@@ -54,7 +25,6 @@
     void no_format() {
         var expected = "{\"test\":5}";
         var actual = new ObjectNode().addObject("test", 5).toString();
->>>>>>> 51a89432
         assertEquals(expected, actual);
     }
 }
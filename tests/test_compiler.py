import sys
from pathlib import Path
import pytest

sys.path.insert(0, str(Path(__file__).resolve().parents[1] / 'src'))

from magma import Compiler


def test_compile_empty_input_creates_empty_main(tmp_path):
    compiler = Compiler()
    input_file = tmp_path / "input.mg"
    input_file.write_text("")
    output_file = tmp_path / "out.c"

    compiler.compile(input_file, output_file)

    assert output_file.read_text() == "int main() {\n}\n"


def test_compile_non_empty_returns_placeholder(tmp_path):
    compiler = Compiler()
    input_file = tmp_path / "input.mg"
    input_file.write_text("hello")
    output_file = tmp_path / "out.c"

    compiler.compile(input_file, output_file)

    assert output_file.read_text() == "compiled: hello"


def test_compile_simple_function(tmp_path):
    compiler = Compiler()
    input_file = tmp_path / "input.mg"
    input_file.write_text("fn foo() => {}")
    output_file = tmp_path / "out.c"

    compiler.compile(input_file, output_file)

    assert output_file.read_text() == "void foo() {\n}\n"



def test_compile_multiple_functions(tmp_path):
    compiler = Compiler()
    input_file = tmp_path / "input.mg"
    input_file.write_text("fn foo() => {}\nfn bar() => {}")
    output_file = tmp_path / "out.c"

    compiler.compile(input_file, output_file)

    assert output_file.read_text() == "void foo() {\n}\nvoid bar() {\n}\n"


def test_compile_explicit_void_return(tmp_path):
    compiler = Compiler()
    input_file = tmp_path / "input.mg"
    input_file.write_text("fn empty(): Void => {}")
    output_file = tmp_path / "out.c"

    compiler.compile(input_file, output_file)

    assert output_file.read_text() == "void empty() {\n}\n"


def test_compile_bool_return(tmp_path):
    compiler = Compiler()
    input_file = tmp_path / "input.mg"
    input_file.write_text("fn truth(): Bool => { return true; }")
    output_file = tmp_path / "out.c"

    compiler.compile(input_file, output_file)

    assert output_file.read_text() == "int truth() {\n    return 1;\n}\n"


def test_compile_bool_false_return(tmp_path):
    compiler = Compiler()
    input_file = tmp_path / "input.mg"
    input_file.write_text("fn lie(): Bool => { return false; }")
    output_file = tmp_path / "out.c"

    compiler.compile(input_file, output_file)

    assert output_file.read_text() == "int lie() {\n    return 0;\n}\n"


def test_compile_function_with_extra_whitespace(tmp_path):
    compiler = Compiler()
    input_file = tmp_path / "input.mg"
    input_file.write_text("fn   spaced  (  )  :  Void  =>  {   }")
    output_file = tmp_path / "out.c"

    compiler.compile(input_file, output_file)

    assert output_file.read_text() == "void spaced() {\n}\n"


def test_compile_bool_with_whitespace(tmp_path):
    compiler = Compiler()
    input_file = tmp_path / "input.mg"
    input_file.write_text("fn ws(): Bool => {  return true;  }")
    output_file = tmp_path / "out.c"

    compiler.compile(input_file, output_file)

    assert output_file.read_text() == "int ws() {\n    return 1;\n}\n"


def test_compile_function_with_newlines(tmp_path):
    compiler = Compiler()
    input_file = tmp_path / "input.mg"
    input_file.write_text("fn nl\n(\n)\n:\nVoid\n=>\n{\n}\n")
    output_file = tmp_path / "out.c"

    compiler.compile(input_file, output_file)

    assert output_file.read_text() == "void nl() {\n}\n"


def test_compile_function_with_carriage_returns(tmp_path):
    compiler = Compiler()
    input_file = tmp_path / "input.mg"
    content = "fn cr\r\n(\r\n)\r\n:\r\nVoid\r\n=>\r\n{\r\n}\r\n"
    input_file.write_text(content)
    output_file = tmp_path / "out.c"

    compiler.compile(input_file, output_file)

    assert output_file.read_text() == "void cr() {\n}\n"


@pytest.mark.parametrize(
    "magma_type,c_type",
    [
        ("U8", "unsigned char"),
        ("U16", "unsigned short"),
        ("U32", "unsigned int"),
        ("U64", "unsigned long long"),
        ("I8", "signed char"),
        ("I16", "short"),
        ("I32", "int"),
        ("I64", "long long"),
    ],
)
def test_compile_numeric_return(tmp_path, magma_type, c_type):
    compiler = Compiler()
    input_file = tmp_path / "input.mg"
    input_file.write_text(f"fn num(): {magma_type} => {{ return 0; }}")
    output_file = tmp_path / "out.c"

    compiler.compile(input_file, output_file)

    assert output_file.read_text() == f"{c_type} num() {{\n    return 0;\n}}\n"


def test_compile_let_numeric(tmp_path):
    compiler = Compiler()
    input_file = tmp_path / "input.mg"
    input_file.write_text("fn foo(): Void => { let myValue: I32 = 420; }")
    output_file = tmp_path / "out.c"

    compiler.compile(input_file, output_file)

    assert output_file.read_text() == "void foo() {\n    int myValue = 420;\n}\n"


def test_compile_let_bool(tmp_path):
    compiler = Compiler()
    input_file = tmp_path / "input.mg"
    input_file.write_text("fn flag(): Void => { let flag: Bool = true; }")
    output_file = tmp_path / "out.c"

    compiler.compile(input_file, output_file)

    assert output_file.read_text() == "void flag() {\n    int flag = 1;\n}\n"


def test_compile_let_invalid_value(tmp_path):
    compiler = Compiler()
    input_file = tmp_path / "input.mg"
    input_file.write_text("fn bad(): Void => { let nope: I32 = true; }")
    output_file = tmp_path / "out.c"

    compiler.compile(input_file, output_file)

    assert output_file.read_text() == "compiled: fn bad(): Void => { let nope: I32 = true; }"

def test_compile_let_array_numeric(tmp_path):
    compiler = Compiler()
    input_file = tmp_path / "input.mg"
    input_file.write_text("fn arr(): Void => { let myArray: [I32; 3] = [1, 2, 3]; }")
    output_file = tmp_path / "out.c"

    compiler.compile(input_file, output_file)

    assert output_file.read_text() == "void arr() {\n    int myArray[] = {1, 2, 3};\n}\n"


def test_compile_let_array_invalid_size(tmp_path):
    compiler = Compiler()
    input_file = tmp_path / "input.mg"
    input_file.write_text("fn badarr(): Void => { let arr: [I32; 2] = [1, 2, 3]; }")
    output_file = tmp_path / "out.c"

    compiler.compile(input_file, output_file)

    assert output_file.read_text() == "compiled: fn badarr(): Void => { let arr: [I32; 2] = [1, 2, 3]; }"


def test_compile_let_infer_bool(tmp_path):
    compiler = Compiler()
    input_file = tmp_path / "input.mg"
    input_file.write_text("fn infer(): Void => { let value = false; }")
    output_file = tmp_path / "out.c"

    compiler.compile(input_file, output_file)

    assert output_file.read_text() == "void infer() {\n    int value = 0;\n}\n"


def test_compile_let_infer_numeric(tmp_path):
    compiler = Compiler()
    input_file = tmp_path / "input.mg"
    input_file.write_text("fn infer(): Void => { let myInt = 100; }")
    output_file = tmp_path / "out.c"

    compiler.compile(input_file, output_file)

    assert output_file.read_text() == "void infer() {\n    int myInt = 100;\n}\n"


def test_compile_let_declaration_no_value(tmp_path):
    compiler = Compiler()
    input_file = tmp_path / "input.mg"
    input_file.write_text("fn decl(): Void => { let value: I16; }")
    output_file = tmp_path / "out.c"

    compiler.compile(input_file, output_file)

    assert output_file.read_text() == "void decl() {\n    short value;\n}\n"


def test_compile_let_void_assignment_invalid(tmp_path):
    compiler = Compiler()
    input_file = tmp_path / "input.mg"
    input_file.write_text("fn bad(): Void => { let nothing: Void = 0; }")
    output_file = tmp_path / "out.c"

    compiler.compile(input_file, output_file)

    assert output_file.read_text() == "compiled: fn bad(): Void => { let nothing: Void = 0; }"


def test_compile_assignment_mut_numeric(tmp_path):
    compiler = Compiler()
    input_file = tmp_path / "input.mg"
    input_file.write_text("fn assign(): Void => { let mut x: I32 = 100; x = 200; }")
    output_file = tmp_path / "out.c"

    compiler.compile(input_file, output_file)

    assert output_file.read_text() == "void assign() {\n    int x = 100;\n    x = 200;\n}\n"


def test_compile_assignment_mut_bool(tmp_path):
    compiler = Compiler()
    input_file = tmp_path / "input.mg"
    input_file.write_text("fn assign(): Void => { let mut flag: Bool = true; flag = false; }")
    output_file = tmp_path / "out.c"

    compiler.compile(input_file, output_file)

    assert output_file.read_text() == "void assign() {\n    int flag = 1;\n    flag = 0;\n}\n"


def test_compile_assignment_without_mut_invalid(tmp_path):
    compiler = Compiler()
    input_file = tmp_path / "input.mg"
    input_file.write_text("fn bad(): Void => { let x: I32 = 100; x = 200; }")
    output_file = tmp_path / "out.c"

    compiler.compile(input_file, output_file)

    assert output_file.read_text() == "compiled: fn bad(): Void => { let x: I32 = 100; x = 200; }"


def test_compile_assignment_type_mismatch_invalid(tmp_path):
    compiler = Compiler()
    input_file = tmp_path / "input.mg"
    input_file.write_text("fn bad(): Void => { let mut x: I32 = 100; x = true; }")
    output_file = tmp_path / "out.c"

    compiler.compile(input_file, output_file)

    assert output_file.read_text() == "compiled: fn bad(): Void => { let mut x: I32 = 100; x = true; }"

def test_compile_struct_simple(tmp_path):
    compiler = Compiler()
    input_file = tmp_path / "input.mg"
    input_file.write_text("struct Point {x : I32; y : I32}")
    output_file = tmp_path / "out.c"

    compiler.compile(input_file, output_file)

    assert output_file.read_text() == "struct Point {\n    int x;\n    int y;\n};\n"


def test_compile_struct_bool_field(tmp_path):
    compiler = Compiler()
    input_file = tmp_path / "input.mg"
    input_file.write_text("struct Flag {value : Bool}")
    output_file = tmp_path / "out.c"

    compiler.compile(input_file, output_file)

    assert output_file.read_text() == "struct Flag {\n    int value;\n};\n"


def test_compile_struct_invalid_type(tmp_path):
    compiler = Compiler()
    input_file = tmp_path / "input.mg"
    input_file.write_text("struct Bad {x : Unknown}")
    output_file = tmp_path / "out.c"

    compiler.compile(input_file, output_file)

    assert output_file.read_text() == "compiled: struct Bad {x : Unknown}"


def test_compile_enum_simple(tmp_path):
    compiler = Compiler()
    input_file = tmp_path / "input.mg"
    input_file.write_text("enum MyEnum { First, Second }")
    output_file = tmp_path / "out.c"

    compiler.compile(input_file, output_file)

    assert output_file.read_text() == "enum MyEnum { First, Second };\n"


def test_compile_function_with_numeric_params(tmp_path):
    compiler = Compiler()
    input_file = tmp_path / "input.mg"
    input_file.write_text("fn add(x: I32, y: I32): I32 => { return 0; }")
    output_file = tmp_path / "out.c"

    compiler.compile(input_file, output_file)

    assert output_file.read_text() == "int add(int x, int y) {\n    return 0;\n}\n"


def test_compile_function_with_bool_param(tmp_path):
    compiler = Compiler()
    input_file = tmp_path / "input.mg"
    input_file.write_text("fn flag(value: Bool): Bool => { return true; }")
    output_file = tmp_path / "out.c"

    compiler.compile(input_file, output_file)

    assert output_file.read_text() == "int flag(int value) {\n    return 1;\n}\n"


def test_compile_function_invalid_param_type(tmp_path):
    compiler = Compiler()
    input_file = tmp_path / "input.mg"
    input_file.write_text("fn bad(x: Unknown): Void => {}")
    output_file = tmp_path / "out.c"

    compiler.compile(input_file, output_file)

    assert output_file.read_text() == "compiled: fn bad(x: Unknown): Void => {}"


def test_compile_nested_braces_empty(tmp_path):
    compiler = Compiler()
    input_file = tmp_path / "input.mg"
    input_file.write_text("fn nest(): Void => { { } }")
    output_file = tmp_path / "out.c"

    compiler.compile(input_file, output_file)

    assert output_file.read_text() == "void nest() {\n    {\n    }\n}\n"


def test_compile_nested_braces_with_let(tmp_path):
    compiler = Compiler()
    input_file = tmp_path / "input.mg"
    input_file.write_text("fn nest(): Void => { { let x: I32 = 1; } }")
    output_file = tmp_path / "out.c"

    compiler.compile(input_file, output_file)

    assert output_file.read_text() == "void nest() {\n    {\n        int x = 1;\n    }\n}\n"


def test_compile_simple_if(tmp_path):
    compiler = Compiler()
    input_file = tmp_path / "input.mg"
    input_file.write_text("fn check(): Void => { if (true) { let x: I32 = 1; } }")
    output_file = tmp_path / "out.c"

    compiler.compile(input_file, output_file)

    assert (
        output_file.read_text()
        == "void check() {\n    if (1) {\n        int x = 1;\n    }\n}\n"
    )


def test_compile_if_numeric_comparison(tmp_path):
    compiler = Compiler()
    input_file = tmp_path / "input.mg"
    input_file.write_text("fn compare(): Void => { let x: I32 = 5; if (x < 10) { } }")
    output_file = tmp_path / "out.c"

    compiler.compile(input_file, output_file)

    assert output_file.read_text() == "void compare() {\n    int x = 5;\n    if (x < 10) {\n    }\n}\n"


def test_compile_if_comparison_type_mismatch(tmp_path):
    compiler = Compiler()
    input_file = tmp_path / "input.mg"
    input_file.write_text("fn bad(): Void => { let x: I32 = 1; let y: U8 = 2; if (x < y) { } }")
    output_file = tmp_path / "out.c"

    compiler.compile(input_file, output_file)

    assert output_file.read_text() == "compiled: fn bad(): Void => { let x: I32 = 1; let y: U8 = 2; if (x < y) { } }"


def test_compile_if_bool_equality(tmp_path):
    compiler = Compiler()
    input_file = tmp_path / "input.mg"
    input_file.write_text("fn eq(): Void => { let flag: Bool = true; if (flag == false) { } }")
    output_file = tmp_path / "out.c"

    compiler.compile(input_file, output_file)

    assert output_file.read_text() == "void eq() {\n    int flag = 1;\n    if (flag == 0) {\n    }\n}\n"


def test_compile_if_bool_numeric_mismatch(tmp_path):
    compiler = Compiler()
    input_file = tmp_path / "input.mg"
    input_file.write_text("fn bad(): Void => { let flag: Bool = true; if (flag == 1) { } }")
    output_file = tmp_path / "out.c"

    compiler.compile(input_file, output_file)

    assert output_file.read_text() == "compiled: fn bad(): Void => { let flag: Bool = true; if (flag == 1) { } }"

def test_compile_nested_if_mutually_exclusive(tmp_path):
    compiler = Compiler()
    input_file = tmp_path / "input.mg"
    input_file.write_text(
        "fn check(x: I32): Void => { if (x > 10) { if (x < 10) { let y: I32 = 1; } } }"
    )
    output_file = tmp_path / "out.c"

    compiler.compile(input_file, output_file)

    assert (
        output_file.read_text()
        == "compiled: fn check(x: I32): Void => { if (x > 10) { if (x < 10) { let y: I32 = 1; } } }"
    )

def test_compile_function_call_no_args(tmp_path):
    compiler = Compiler()
    input_file = tmp_path / "input.mg"
    input_file.write_text("fn callee(): Void => {}\nfn caller(): Void => { callee(); }")
    output_file = tmp_path / "out.c"

    compiler.compile(input_file, output_file)

    assert output_file.read_text() == "void callee() {\n}\nvoid caller() {\n    callee();\n}\n"


def test_compile_function_call_bool_arg(tmp_path):
    compiler = Compiler()
    input_file = tmp_path / "input.mg"
    input_file.write_text("fn callee(value: Bool): Void => {}\nfn caller(): Void => { callee(true); }")
    output_file = tmp_path / "out.c"

    compiler.compile(input_file, output_file)

    assert output_file.read_text() == "void callee(int value) {\n}\nvoid caller() {\n    callee(1);\n}\n"


def test_compile_function_call_numeric_and_variable(tmp_path):
    compiler = Compiler()
    input_file = tmp_path / "input.mg"
    input_file.write_text("fn callee(x: I32, y: I32): Void => {}\nfn caller(): Void => { let num: I32 = 5; callee(num, 10); }")
    output_file = tmp_path / "out.c"

    compiler.compile(input_file, output_file)

    assert output_file.read_text() == "void callee(int x, int y) {\n}\nvoid caller() {\n    int num = 5;\n    callee(num, 10);\n}\n"


def test_compile_function_call_unknown_variable(tmp_path):
    compiler = Compiler()
    input_file = tmp_path / "input.mg"
    input_file.write_text("fn callee(x: I32): Void => {}\nfn caller(): Void => { callee(y); }")
    output_file = tmp_path / "out.c"

    compiler.compile(input_file, output_file)

    assert output_file.read_text() == "compiled: fn callee(x: I32): Void => {}\nfn caller(): Void => { callee(y); }"


def test_compile_function_parameter_bounded_type(tmp_path):
    compiler = Compiler()
    input_file = tmp_path / "input.mg"
    input_file.write_text("fn greater(x: I32 > 10): Void => {}")
    output_file = tmp_path / "out.c"

    compiler.compile(input_file, output_file)

    assert output_file.read_text() == "void greater(int x) {\n}\n"


def test_compile_function_call_bounded_literal_valid(tmp_path):
    compiler = Compiler()
    input_file = tmp_path / "input.mg"
    input_file.write_text(
        "fn greater(x: I32 > 10): Void => {}\nfn caller(): Void => { greater(20); }"
    )
    output_file = tmp_path / "out.c"

    compiler.compile(input_file, output_file)

    assert output_file.read_text() == (
        "void greater(int x) {\n}\nvoid caller() {\n    greater(20);\n}\n"
    )


def test_compile_function_call_bounded_literal_invalid(tmp_path):
    compiler = Compiler()
    input_file = tmp_path / "input.mg"
    input_file.write_text(
        "fn greater(x: I32 > 10): Void => {}\nfn caller(): Void => { greater(0); }"
    )
    output_file = tmp_path / "out.c"

    compiler.compile(input_file, output_file)

    assert (
        output_file.read_text()
        == "compiled: fn greater(x: I32 > 10): Void => {}\nfn caller(): Void => { greater(0); }"
    )


def test_compile_bounded_variable_declaration_from_if(tmp_path):
    compiler = Compiler()
    input_file = tmp_path / "input.mg"
    input_file.write_text(
        "fn check(): Void => { let x: I32 = 100; if (x > 10) { let y: I32 > 10 = x; } }"
    )
    output_file = tmp_path / "out.c"

    compiler.compile(input_file, output_file)

    assert (
        output_file.read_text()
        == "void check() {\n    int x = 100;\n    if (x > 10) {\n        int y = x;\n    }\n}\n"
    )


def test_compile_bounded_variable_declaration_too_restrictive(tmp_path):
    compiler = Compiler()
    input_file = tmp_path / "input.mg"
    input_file.write_text(
        "fn check(): Void => { let x: I32 = 100; if (x > 10) { let y: I32 > 60 = x; } }"
    )
    output_file = tmp_path / "out.c"

    compiler.compile(input_file, output_file)

    assert (
        output_file.read_text()
        == "compiled: fn check(): Void => { let x: I32 = 100; if (x > 10) { let y: I32 > 60 = x; } }"
    )


def test_compile_variable_initialized_from_variable(tmp_path):
    compiler = Compiler()
    input_file = tmp_path / "input.mg"
    input_file.write_text(
        "fn check(): Void => { let x: I32 = 100; if (x > 10) { let y: I32 = x; } }"
    )
    output_file = tmp_path / "out.c"

    compiler.compile(input_file, output_file)

    assert (
        output_file.read_text()
        == "void check() {\n    int x = 100;\n    if (x > 10) {\n        int y = x;\n    }\n}\n"
    )


def test_compile_array_index_with_bounded_variable(tmp_path):
    compiler = Compiler()
    input_file = tmp_path / "input.mg"
    input_file.write_text(
        "fn read(): Void => { let array: [U64; 2] = [100, 200]; let i: USize < array.length = 0; let val: U64 = array[i]; }"
    )
    output_file = tmp_path / "out.c"

    compiler.compile(input_file, output_file)

    assert (
        output_file.read_text()
        == "void read() {\n    unsigned long long array[] = {100, 200};\n    unsigned long i = 0;\n    unsigned long long val = array[i];\n}\n"
    )


def test_compile_array_index_out_of_bounds(tmp_path):
    compiler = Compiler()
    input_file = tmp_path / "input.mg"
    input_file.write_text(
        "fn read(): Void => { let array: [U64; 2] = [100, 200]; let i = 100; let val = array[i]; }"
    )
    output_file = tmp_path / "out.c"

    compiler.compile(input_file, output_file)

    assert (
        output_file.read_text()
        == "compiled: fn read(): Void => { let array: [U64; 2] = [100, 200]; let i = 100; let val = array[i]; }"
    )


def test_compile_parentheses_in_let(tmp_path):
    compiler = Compiler()
    input_file = tmp_path / "input.mg"
    input_file.write_text("fn paren(): Void => { let x: I32 = (1); }")
    output_file = tmp_path / "out.c"

    compiler.compile(input_file, output_file)

    assert output_file.read_text() == "void paren() {\n    int x = 1;\n}\n"


def test_compile_nested_parentheses_variable(tmp_path):
    compiler = Compiler()
    input_file = tmp_path / "input.mg"
    input_file.write_text("fn paren(): Void => { let x: I32 = 1; let y: I32 = (((x))); }")
    output_file = tmp_path / "out.c"

    compiler.compile(input_file, output_file)

    assert output_file.read_text() == "void paren() {\n    int x = 1;\n    int y = x;\n}\n"


def test_compile_parentheses_in_if_condition(tmp_path):
    compiler = Compiler()
    input_file = tmp_path / "input.mg"
    input_file.write_text("fn check(): Void => { let x: I32 = 5; if ((x > 1)) { } }")
    output_file = tmp_path / "out.c"

    compiler.compile(input_file, output_file)

    assert output_file.read_text() == "void check() {\n    int x = 5;\n    if (x > 1) {\n    }\n}\n"


def test_compile_parentheses_in_call_arg(tmp_path):
    compiler = Compiler()
    input_file = tmp_path / "input.mg"
    input_file.write_text("fn callee(x: I32): Void => {}\nfn caller(): Void => { let a: I32 = 1; callee(((a))); }")
    output_file = tmp_path / "out.c"

    compiler.compile(input_file, output_file)

    assert output_file.read_text() == "void callee(int x) {\n}\nvoid caller() {\n    int a = 1;\n    callee(a);\n}\n"


def test_compile_arithmetic_literal(tmp_path):
    compiler = Compiler()
    input_file = tmp_path / "input.mg"
    input_file.write_text("fn calc(): Void => { let x: I32 = 1 + 2 * 3 - 4; }")
    output_file = tmp_path / "out.c"

    compiler.compile(input_file, output_file)

    assert output_file.read_text() == "void calc() {\n    int x = 1 + 2 * 3 - 4;\n}\n"


def test_compile_arithmetic_infer(tmp_path):
    compiler = Compiler()
    input_file = tmp_path / "input.mg"
    input_file.write_text("fn calc(): Void => { let x = 1 + 2 * 3 - 4; }")
    output_file = tmp_path / "out.c"

    compiler.compile(input_file, output_file)

    assert output_file.read_text() == "void calc() {\n    int x = 1 + 2 * 3 - 4;\n}\n"


def test_compile_arithmetic_parentheses_precedence(tmp_path):
    compiler = Compiler()
    input_file = tmp_path / "input.mg"
    input_file.write_text("fn calc(): Void => { let x: I32 = (3 + 4) * 7; }")
    output_file = tmp_path / "out.c"

    compiler.compile(input_file, output_file)

    assert output_file.read_text() == "void calc() {\n    int x = (3 + 4) * 7;\n}\n"


def test_compile_call_with_expression_arg(tmp_path):
    compiler = Compiler()
    input_file = tmp_path / "input.mg"
    input_file.write_text(
        "fn second(): I32 => { return 0; }\nfn first(x: I32): Void => {}\nfn caller(): Void => { first(200 + second()); }"
    )
    output_file = tmp_path / "out.c"

    compiler.compile(input_file, output_file)

    assert (
        output_file.read_text()
        == "int second() {\n    return 0;\n}\nvoid first(int x) {\n}\nvoid caller() {\n    first(200 + second());\n}\n"
    )


def test_compile_nested_while_with_return(tmp_path):
    compiler = Compiler()
    input_file = tmp_path / "input.mg"
    input_file.write_text(
        "fn run(): I32 => { if (true) { let x = 100; while (true) { let y = 200; return 0; } } }"
    )
    output_file = tmp_path / "out.c"

    compiler.compile(input_file, output_file)

    assert (
        output_file.read_text()
        == "int run() {\n    if (1) {\n        int x = 100;\n        while (1) {\n            int y = 200;\n            return 0;\n        }\n    }\n}\n"
    )


def test_compile_break_in_while(tmp_path):
    compiler = Compiler()
    input_file = tmp_path / "input.mg"
    input_file.write_text("fn loop(): Void => { while (true) { break; } }")
    output_file = tmp_path / "out.c"

    compiler.compile(input_file, output_file)

    assert (
        output_file.read_text()
        == "void loop() {\n    while (1) {\n        break;\n    }\n}\n"
    )


def test_compile_continue_in_while(tmp_path):
    compiler = Compiler()
    input_file = tmp_path / "input.mg"
    input_file.write_text("fn loop(): Void => { while (true) { continue; } }")
    output_file = tmp_path / "out.c"

    compiler.compile(input_file, output_file)

    assert (
        output_file.read_text()
        == "void loop() {\n    while (1) {\n        continue;\n    }\n}\n"
    )


def test_compile_type_alias_variable(tmp_path):
    compiler = Compiler()
    input_file = tmp_path / "input.mg"
    input_file.write_text("type MyAlias = I16; fn foo(): Void => { let value: MyAlias = 100; }")
    output_file = tmp_path / "out.c"

    compiler.compile(input_file, output_file)

    assert output_file.read_text() == "void foo() {\n    short value = 100;\n}\n"


def test_compile_global_struct_variable(tmp_path):
    compiler = Compiler()
    input_file = tmp_path / "input.mg"
    input_file.write_text(
        "struct Point {x : I32; y : I32;}\n\nlet myPoint: Point;"
    )
    output_file = tmp_path / "out.c"

    compiler.compile(input_file, output_file)

    assert (
        output_file.read_text()
        == "struct Point {\n    int x;\n    int y;\n};\nstruct Point myPoint;\n"
    )


def test_compile_struct_variable_inside_function(tmp_path):
    compiler = Compiler()
    input_file = tmp_path / "input.mg"
    input_file.write_text(
        "struct Point {x : I32; y : I32;}\nfn foo(): Void => { let p: Point; }"
    )
    output_file = tmp_path / "out.c"

    compiler.compile(input_file, output_file)

    assert (
        output_file.read_text()
        == "struct Point {\n    int x;\n    int y;\n};\nvoid foo() {\n    struct Point p;\n}\n"
    )


def test_compile_struct_variable_unknown_type(tmp_path):
    compiler = Compiler()
    input_file = tmp_path / "input.mg"
    input_file.write_text("fn foo(): Void => { let p: Unknown; }")
    output_file = tmp_path / "out.c"

    compiler.compile(input_file, output_file)

    assert output_file.read_text() == "compiled: fn foo(): Void => { let p: Unknown; }"


def test_compile_struct_init_global(tmp_path):
    compiler = Compiler()
    input_file = tmp_path / "input.mg"
    input_file.write_text(
        "struct Point {x : I32; y : I32;}\n\nlet myPoint = Point {3, 4};"
    )
    output_file = tmp_path / "out.c"

    compiler.compile(input_file, output_file)

    assert (
        output_file.read_text()
        == "struct Point {\n    int x;\n    int y;\n};\nstruct Point myPoint;\nmyPoint.x = 3;\nmyPoint.y = 4;\n"
    )


def test_compile_struct_init_in_function(tmp_path):
    compiler = Compiler()
    input_file = tmp_path / "input.mg"
    input_file.write_text(
        "struct Point {x : I32; y : I32;}\nfn foo(): Void => { let p = Point {3, 4}; }"
    )
    output_file = tmp_path / "out.c"

    compiler.compile(input_file, output_file)

    assert (
        output_file.read_text()
        == "struct Point {\n    int x;\n    int y;\n};\nvoid foo() {\n    struct Point p;\n    p.x = 3;\n    p.y = 4;\n}\n"
    )


def test_compile_generic_struct_monomorph(tmp_path):
    compiler = Compiler()
    input_file = tmp_path / "input.mg"
    input_file.write_text(
        "struct Wrapper<T> {value : T}\n\nlet value: Wrapper<I32> = Wrapper {100};"
    )
    output_file = tmp_path / "out.c"

    compiler.compile(input_file, output_file)

    assert (
        output_file.read_text()
        == "struct Wrapper_I32 {\n    int value;\n};\nstruct Wrapper_I32 value;\nvalue.value = 100;\n"
    )


def test_compile_struct_literal_field_access(tmp_path):
    compiler = Compiler()
    input_file = tmp_path / "input.mg"
    input_file.write_text(
        "struct Wrapper { value : I32 }\nfn foo(): Void => { let inner = (Wrapper {100}).value; }"
    )
    output_file = tmp_path / "out.c"

    compiler.compile(input_file, output_file)

    assert (
        output_file.read_text()
        == "struct Wrapper {\n    int value;\n};\nvoid foo() {\n    int inner = 100;\n}\n"
    )


def test_compile_class_fn_shorthand(tmp_path):
    compiler = Compiler()
    input_file = tmp_path / "input.mg"
    input_file.write_text("class fn Point(x: U32, y: U32) => {}")
    output_file = tmp_path / "out.c"

    compiler.compile(input_file, output_file)

    assert (
        output_file.read_text()
        == "struct Point {\n    unsigned int x;\n    unsigned int y;\n};\nstruct Point Point(unsigned int x, unsigned int y) {\n    struct Point this;\n    this.x = x;\n    this.y = y;\n    return this;\n}\n"
    )


def test_compile_flatten_inner_function(tmp_path):
    compiler = Compiler()
    input_file = tmp_path / "input.mg"
    input_file.write_text("fn outer() => { fn inner() => {} }")
    output_file = tmp_path / "out.c"

    compiler.compile(input_file, output_file)

    assert (
        output_file.read_text()
<<<<<<< HEAD
        == "struct outer_t {\n};\nvoid inner_outer() {\n}\nvoid outer() {\n}\n"
=======
        == "struct outer_t {\n};\nvoid inner_outer(struct outer_t this) {\n}\nvoid outer() {\n}\n"
    )


def test_compile_inner_function_with_declaration(tmp_path):
    compiler = Compiler()
    input_file = tmp_path / "input.mg"
    input_file.write_text(
        "fn parent() => { let myValue : I32 = 100; fn child(something : I32) => { } }"
    )
    output_file = tmp_path / "out.c"

    compiler.compile(input_file, output_file)

    assert (
        output_file.read_text()
        == "struct parent_t {\n    int myValue;\n};\nvoid child_parent(struct parent_t this, int something) {\n}\nvoid parent() {\n    struct parent_t this;\n    this.myValue = 100;\n}\n"
    )


def test_compile_inner_function_with_inferred_declaration(tmp_path):
    compiler = Compiler()
    input_file = tmp_path / "input.mg"
    input_file.write_text(
        "fn parent() => { let first = 100; fn child(something : I32) => { } }"
    )
    output_file = tmp_path / "out.c"

    compiler.compile(input_file, output_file)

    assert (
        output_file.read_text()
        == "struct parent_t {\n    int first;\n};\nvoid child_parent(struct parent_t this, int something) {\n}\nvoid parent() {\n    struct parent_t this;\n    this.first = 100;\n}\n"
>>>>>>> a7dc84ba
    )


def test_compile_implicit_int_return(tmp_path):
    compiler = Compiler()
    input_file = tmp_path / "input.mg"
    input_file.write_text("fn first() => { return 100; }")
    output_file = tmp_path / "out.c"

    compiler.compile(input_file, output_file)

    assert output_file.read_text() == "int first() {\n    return 100;\n}\n"<|MERGE_RESOLUTION|>--- conflicted
+++ resolved
@@ -911,9 +911,6 @@
 
     assert (
         output_file.read_text()
-<<<<<<< HEAD
-        == "struct outer_t {\n};\nvoid inner_outer() {\n}\nvoid outer() {\n}\n"
-=======
         == "struct outer_t {\n};\nvoid inner_outer(struct outer_t this) {\n}\nvoid outer() {\n}\n"
     )
 
@@ -947,7 +944,6 @@
     assert (
         output_file.read_text()
         == "struct parent_t {\n    int first;\n};\nvoid child_parent(struct parent_t this, int something) {\n}\nvoid parent() {\n    struct parent_t this;\n    this.first = 100;\n}\n"
->>>>>>> a7dc84ba
     )
 
 
